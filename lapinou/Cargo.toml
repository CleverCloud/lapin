[package]
name = "lapinou"
version = "0.4.0"
edition = "2018"
authors = ["Marc-Antoine Perennou <Marc-Antoine@Perennou.com>"]
description = "lapin integration with smol"
repository = "https://github.com/CleverCloud/lapin"
readme = "README.md"
documentation = "https://docs.rs/lapinou"
keywords = ["amqp", "rabbitmq", "mio", "futures", "smol"]
categories = ["database"]
license = "MIT"

[features]
default = ["async-lapin/default"]

[dependencies]
<<<<<<< HEAD
async-executor = "^0.1.2"
blocking = "^0.5.1"
=======
async-executor = "^0.2"
smol = "^0.4"
>>>>>>> aefbf206

[dependencies.async-lapin]
version = "^0.3"
path = "../async-lapin"
default-features = false

[dependencies.lapin]
version = "^1.2.2"
path = ".."
default-features = false

[dev-dependencies]
env_logger = "^0.7"
log = "^0.4"<|MERGE_RESOLUTION|>--- conflicted
+++ resolved
@@ -15,13 +15,9 @@
 default = ["async-lapin/default"]
 
 [dependencies]
-<<<<<<< HEAD
-async-executor = "^0.1.2"
-blocking = "^0.5.1"
-=======
 async-executor = "^0.2"
+blocking = "^0.6"
 smol = "^0.4"
->>>>>>> aefbf206
 
 [dependencies.async-lapin]
 version = "^0.3"
