[package]
name = "lapinou"
version = "1.0.0"
edition = "2018"
authors = ["Marc-Antoine Perennou <Marc-Antoine@Perennou.com>"]
description = "lapin integration with smol"
repository = "https://github.com/CleverCloud/lapin"
readme = "README.md"
documentation = "https://docs.rs/lapinou"
keywords = ["amqp", "rabbitmq", "mio", "futures", "smol"]
categories = ["database"]
license = "MIT"

[features]
default = ["async-lapin/default"]

[dependencies]
<<<<<<< HEAD
async-executor = "^1.0"
blocking = "^1.0"
smol = "^1.0"
=======
smol = "^1.2.4"
>>>>>>> b4b00e3d

[dependencies.async-lapin]
version = "^1.0"
path = "../async-lapin"
default-features = false

[dependencies.lapin]
version = "^1.5"
path = ".."
default-features = false

[dev-dependencies.tracing]
version = "^0.1"
default-features = false

[dev-dependencies.tracing-subscriber]
version = "^0.2"
features = ["fmt"]<|MERGE_RESOLUTION|>--- conflicted
+++ resolved
@@ -15,13 +15,9 @@
 default = ["async-lapin/default"]
 
 [dependencies]
-<<<<<<< HEAD
 async-executor = "^1.0"
 blocking = "^1.0"
-smol = "^1.0"
-=======
 smol = "^1.2.4"
->>>>>>> b4b00e3d
 
 [dependencies.async-lapin]
 version = "^1.0"
