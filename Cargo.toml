--- conflicted
+++ resolved
@@ -38,7 +38,6 @@
 version = "^6.0.2"
 default-features = false
 
-<<<<<<< HEAD
 [dependencies.async-global-executor]
 version = "^1.0.2"
 features = ["async-io"]
@@ -48,18 +47,13 @@
 default-features = false
 features = ["async"]
 
+[dependencies.serde]
+version  = "^1.0"
+features = ["derive"]
+
 [dependencies.tracing]
 version = "^0.1"
 default-features = false
-=======
-[dependencies.mio]
-version  = "^0.7.6"
-features = ["net", "os-poll"]
-
-[dependencies.serde]
-version  = "^1.0"
-features = ["derive"]
->>>>>>> b4b00e3d
 
 [dependencies]
 async-io = "^1.0"
@@ -70,19 +64,12 @@
 pinky-swear = "^5.0"
 
 [dev-dependencies]
-<<<<<<< HEAD
+serde_json = "^1.0"
 waker-fn = "^1.1"
 
 [dev-dependencies.tracing-subscriber]
 version = "^0.2"
 features = ["fmt"]
-=======
-async-global-executor = "^1.4"
-env_logger = "^0.8"
-futures-test = "^0.3"
-futures-util = "^0.3"
-serde_json = "^1.0"
->>>>>>> b4b00e3d
 
 [[example]]
 name = "custom_tls_connection"
