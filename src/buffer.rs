--- conflicted
+++ resolved
@@ -80,13 +80,7 @@
     pub(crate) fn consume(&mut self, count: usize) -> usize {
         let cnt = cmp::min(count, self.available_data());
         self.position += cnt;
-<<<<<<< HEAD
         self.position %= self.capacity;
-=======
-        if ring {
-            self.position %= self.capacity;
-        }
->>>>>>> b8a71853
         self.available_data -= cnt;
         cnt
     }
@@ -94,13 +88,7 @@
     pub(crate) fn fill(&mut self, count: usize) -> usize {
         let cnt = cmp::min(count, self.available_space());
         self.end += cnt;
-<<<<<<< HEAD
         self.end %= self.capacity;
-=======
-        if ring {
-            self.end %= self.capacity;
-        }
->>>>>>> b8a71853
         self.available_data += cnt;
         cnt
     }
@@ -120,7 +108,6 @@
         }
     }
 
-<<<<<<< HEAD
     pub(crate) fn read_from<T: io::Read>(&mut self, reader: &mut T) -> io::Result<usize> {
         if self.available_space() == 0 {
             Ok(0)
@@ -133,28 +120,6 @@
                         IoSliceMut::new(&mut start[..self.position]),
                     ][..],
                 )
-=======
-    pub(crate) fn read_from<T: io::Read>(
-        &mut self,
-        reader: &mut T,
-        ring: bool,
-    ) -> io::Result<usize> {
-        if self.available_space() == 0 {
-            Ok(0)
-        } else {
-            if ring {
-                if self.end >= self.position {
-                    let (start, end) = self.memory.split_at_mut(self.end);
-                    reader.read_vectored(
-                        &mut [
-                            IoSliceMut::new(&mut end[..]),
-                            IoSliceMut::new(&mut start[..self.position]),
-                        ][..],
-                    )
-                } else {
-                    reader.read(&mut self.memory[self.end..self.position])
-                }
->>>>>>> b8a71853
             } else {
                 reader.read(&mut self.memory[self.end..])
             }
