--- conflicted
+++ resolved
@@ -77,7 +77,6 @@
 }
 
 impl Connection {
-<<<<<<< HEAD
     /// Connect to an AMQP Server
     pub fn connect(uri: &str, options: ConnectionProperties) -> Confirmation<Connection> {
         Connect::connect(uri, options)
@@ -157,7 +156,7 @@
         self.frames.drop_pending();
     }
 
-    fn connector(
+    pub fn connector(
         options: ConnectionProperties,
     ) -> impl FnOnce(TcpStream, AMQPUri) -> Result<(Wait<Connection>, IoLoop<TcpStream>), Error> + 'static
     {
@@ -303,188 +302,6 @@
         self.error_handler.on_error();
         Ok(())
     }
-=======
-  /// Connect to an AMQP Server
-  pub fn connect(uri: &str, options: ConnectionProperties) -> Confirmation<Connection> {
-    Connect::connect(uri, options)
-  }
-
-  /// Connect to an AMQP Server
-  pub fn connect_uri(uri: AMQPUri, options: ConnectionProperties) -> Confirmation<Connection> {
-    Connect::connect(uri, options)
-  }
-
-  pub fn create_channel(&self) -> Confirmation<Channel> {
-    if !self.status.connected() {
-      return Confirmation::new_error(ErrorKind::InvalidConnectionState(self.status.state()).into());
-    }
-    match self.channels.create(self.clone()) {
-      Ok(channel) => channel.channel_open(),
-      Err(error)  => Confirmation::new_error(error),
-    }
-  }
-
-  pub(crate) fn remove_channel(&self, channel_id: u16) -> Result<(), Error> {
-    self.channels.remove(channel_id)
-  }
-
-  /// Block current thread while the connection is still active.
-  /// This is useful when you only have a consumer and nothing else keeping your application
-  /// "alive".
-  pub fn run(&self) -> Result<(), Error> {
-    self.io_loop.wait()
-  }
-
-  pub fn on_error<E: Fn() + Send + 'static>(&self, handler: Box<E>) {
-    self.error_handler.set_handler(handler);
-  }
-
-  pub fn configuration(&self) -> &Configuration {
-    &self.configuration
-  }
-
-  pub fn status(&self) -> &ConnectionStatus {
-    &self.status
-  }
-
-  pub(crate) fn flow(&self) -> bool {
-    self.channels.flow()
-  }
-
-  pub fn close(&self, reply_code: ShortUInt, reply_text: &str) -> Confirmation<()> {
-    self.channels.get(0).expect("channel 0").connection_close(reply_code, reply_text, 0, 0)
-  }
-
-  pub(crate) fn set_io_loop(&self, io_loop: JoinHandle<Result<(), Error>>) {
-    self.io_loop.register(io_loop);
-  }
-
-  pub(crate) fn drop_pending_frames(&self) {
-    self.frames.drop_pending();
-  }
-
-  pub fn connector(options: ConnectionProperties) -> impl FnOnce(TcpStream, AMQPUri) -> Result<(Wait<Connection>, IoLoop<TcpStream>), Error> + 'static {
-    move |stream, uri| {
-      let conn = Connection::default();
-      conn.status.set_vhost(&uri.vhost);
-      if let Some(frame_max) = uri.query.frame_max {
-        conn.configuration.set_frame_max(frame_max);
-      }
-      if let Some(channel_max) = uri.query.channel_max {
-        conn.configuration.set_channel_max(channel_max);
-      }
-      if let Some(heartbeat) = uri.query.heartbeat {
-        conn.configuration.set_heartbeat(heartbeat);
-      }
-      conn.send_frame(0, Priority::CRITICAL, AMQPFrame::ProtocolHeader, None)?;
-      let (wait, wait_handle) = Wait::new();
-      conn.set_state(ConnectionState::SentProtocolHeader(wait_handle, uri.authority.userinfo.into(), options));
-      let io_loop = IoLoop::new(conn.clone(), stream)?;
-      Ok((wait, io_loop))
-    }
-  }
-
-  pub(crate) fn set_state(&self, state: ConnectionState) {
-    self.status.set_state(state);
-  }
-
-  pub(crate) fn block(&self) {
-    self.status.block();
-  }
-
-  pub(crate) fn unblock(&self) {
-    self.status.unblock();
-  }
-
-  fn set_readable(&self) -> Result<(), Error> {
-    trace!("connection set readable");
-    self.registration.set_readiness(Ready::readable()).map_err(ErrorKind::IOError)?;
-    Ok(())
-  }
-
-  pub(crate) fn send_frame(&self, channel_id: u16, priority: Priority, frame: AMQPFrame, expected_reply: Option<(Reply, Box<dyn Cancellable + Send>)>) -> Result<Wait<()>, Error> {
-    trace!("connection send_frame; channel_id={}", channel_id);
-    let wait = self.frames.push(channel_id, priority, frame, expected_reply);
-    self.set_readable()?;
-    Ok(wait)
-  }
-
-  pub(crate) fn send_frames(&self, channel_id: u16, frames: Vec<(AMQPFrame, Option<AMQPFrame>)>) -> Result<Wait<()>, Error> {
-    trace!("connection send_frames; channel_id={}", channel_id);
-    let wait = self.frames.push_frames(channel_id, frames);
-    self.set_readable()?;
-    Ok(wait)
-  }
-
-  pub(crate) fn next_expected_reply(&self, channel_id: u16) -> Option<Reply> {
-    self.frames.next_expected_reply(channel_id)
-  }
-
-  /// next message to send to the network
-  ///
-  /// returns None if there's no message to send
-  pub(crate) fn next_frame(&self) -> Option<(SendId, AMQPFrame)> {
-    self.frames.pop(self.flow())
-  }
-
-  /// updates the current state with a new received frame
-  pub(crate) fn handle_frame(&self, f: AMQPFrame) -> Result<(), Error> {
-    trace!("will handle frame: {:?}", f);
-    match f {
-      AMQPFrame::ProtocolHeader => {
-        error!("error: the client should not receive a protocol header");
-        self.set_error()?;
-      },
-      AMQPFrame::Method(channel_id, method) => {
-        self.channels.receive_method(channel_id, method)?;
-      },
-      AMQPFrame::Heartbeat(_) => {
-        debug!("received heartbeat from server");
-      },
-      AMQPFrame::Header(channel_id, _, header) => {
-        self.channels.handle_content_header_frame(channel_id, header.body_size, header.properties)?;
-      },
-      AMQPFrame::Body(channel_id, payload) => {
-        self.channels.handle_body_frame(channel_id, payload)?;
-      }
-    };
-    Ok(())
-  }
-
-  pub(crate) fn send_heartbeat(&self) -> Result<(), Error> {
-    self.set_readable()?;
-    self.send_frame(0, Priority::CRITICAL, AMQPFrame::Heartbeat(0), None)?;
-    Ok(())
-  }
-
-  pub(crate) fn requeue_frame(&self, send_id: SendId, frame: AMQPFrame) -> Result<(), Error> {
-    self.set_readable()?;
-    self.frames.retry(send_id, frame);
-    Ok(())
-  }
-
-  pub(crate) fn mark_sent(&self, send_id: SendId) {
-    self.frames.mark_sent(send_id);
-  }
-
-  pub(crate) fn set_closing(&self) {
-    self.set_state(ConnectionState::Closing);
-    self.channels.set_closing();
-  }
-
-  pub(crate) fn set_closed(&self) -> Result<(), Error> {
-    self.set_state(ConnectionState::Closed);
-    self.channels.set_closed()
-  }
-
-  pub(crate) fn set_error(&self) -> Result<(), Error> {
-    error!("Connection error");
-    self.set_state(ConnectionState::Error);
-    self.channels.set_error()?;
-    self.error_handler.on_error();
-    Ok(())
-  }
->>>>>>> cbb6da57
 }
 
 /// Trait providing a method to connect to an AMQP server
