--- conflicted
+++ resolved
@@ -56,8 +56,7 @@
     Stop,
 }
 
-<<<<<<< HEAD
-pub(crate) struct IoLoop<T> {
+pub struct IoLoop<T> {
     connection: Connection,
     socket: T,
     status: Status,
@@ -73,24 +72,6 @@
     has_data: bool,
     send_heartbeat: Arc<AtomicBool>,
     poll_timeout: Option<Duration>,
-=======
-pub struct IoLoop<T> {
-  connection:     Connection,
-  socket:         T,
-  status:         Status,
-  poll:           Poll,
-  registration:   Registration,
-  set_readiness:  SetReadiness,
-  hb_handle:      Option<JoinHandle<()>>,
-  frame_size:     usize,
-  receive_buffer: Buffer,
-  send_buffer:    Buffer,
-  can_write:      bool,
-  can_read:       bool,
-  has_data:       bool,
-  send_heartbeat: Arc<AtomicBool>,
-  poll_timeout:   Option<Duration>,
->>>>>>> cbb6da57
 }
 
 impl<T: Evented + Read + Write + Send + 'static> IoLoop<T> {
@@ -195,7 +176,6 @@
         self.can_read
     }
 
-<<<<<<< HEAD
     fn should_continue(&self) -> bool {
         let connection_status = self.connection.status();
         (self.status == Status::Initial
@@ -204,24 +184,8 @@
             && self.status != Status::Stop
             && !connection_status.errored()
     }
-=======
-  pub fn run(mut self) -> Result<(), Error> {
-    self.connection.clone().set_io_loop(ThreadBuilder::new().name("io_loop".to_owned()).spawn(move || {
-      let mut events = Events::with_capacity(1024);
-      while self.should_continue() {
-        self.do_run(&mut events)?;
-      }
-      if let Some(hb_handle) = self.hb_handle.take() {
-        hb_handle.thread().unpark();
-        hb_handle.join().expect("heartbeat loop failed");
-      }
-      Ok(())
-    }).map_err(ErrorKind::IOError)?);
-    Ok(())
-  }
->>>>>>> cbb6da57
-
-    pub(crate) fn run(mut self) -> Result<(), Error> {
+
+    pub fn run(mut self) -> Result<(), Error> {
         self.connection.clone().set_io_loop(
             ThreadBuilder::new()
                 .name("io_loop".to_owned())
