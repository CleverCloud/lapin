--- conflicted
+++ resolved
@@ -1,17 +1,15 @@
-<<<<<<< HEAD
 ### 0.33.0 (2020-??-??)
 
 #### Breaking changes
 
 * Some more Error reworks
 * Port to amq-protocol 5.0 and mio 0.7
-=======
+
 ### 0.32.3 (2020-03-09)
 
 #### Bug Fixes
 
 * Fix waking up context when a future gets sent to another one
->>>>>>> f04a64e5
 
 ### 0.32.2 (2020-03-05)
 
