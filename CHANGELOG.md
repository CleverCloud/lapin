--- conflicted
+++ resolved
@@ -1,4 +1,3 @@
-<<<<<<< HEAD
 ### 1.0.0 (2020-??-??)
 
 #### Features
@@ -24,13 +23,12 @@
 * Better Debug implementations
 * Internals cleanup
 * Use vectored io when applicable
-=======
+
 ### 0.39.2 (2020-04-16)
 
 #### Bug Fixes
 
 * Work around a bug in mio where we sometimes wouldn't receive a readable notification for the socket
->>>>>>> 22462bf0
 
 ### 0.39.1 (2020-04-14)
 
