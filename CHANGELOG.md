<<<<<<< HEAD
### 0.27.0 (XXX)

#### Breaking changes

* Updated amq-protocol to 3.0.0
* `Channel::connection_[,un}blocked` is now `Connection::{,un}block`
* `failure` as been replaced with `std::error::Error` usage
* `Confirmation::as_error` has been removed

#### Features

* Add support for `update_secret` for oauth2 authentication module
* Add support for TLS "identity" (client certificate)
=======
### 0.26.11 (2019-09-17)

#### Bug Fixes

* Update amq-protocol to fix amqps handling
>>>>>>> 2f86c97e

### 0.26.10 (2019-09-11)

#### Bug Fixes

* Fix error handling during early connection stage
* Properly forward errors to consumer delegates

### 0.26.9 (2019-08-26)

#### Bug Fixes

* `IoLoop` fixes under heavy loads

### 0.26.8 (2019-08-26)

#### Bug Fixes

* `IoLoop` fixes under heavy loads

### 0.26.7 (2019-08-23)

#### Bug Fixes

* Make `Connection::connector` and `IoLoop:run` public

### 0.26.6 (2019-08-15)

#### Bug Fixes

* Better handle multiple channel publishing under heavy load

### 0.26.5 (2019-08-14)

#### Bug Fixes

* Fix retrying of `basic_publish` frames

### 0.26.4 (2019-08-14)

#### Bug Fixes

* Rework how `basic_publish` is handled internally to ensure concurrent usages work as expected

### 0.26.3 (2019-08-12)

#### Bug Fixes

* Do not hang on tasks that require an answer in case of channel error

### 0.26.2 (2019-08-12)

#### Bug Fixes

* Fixes some frames ordering when using concurrent `basic_publish` under heavy load

### 0.26.1 (2019-08-09)

#### Bug Fixes

* Properly broadcast channel error to all pending tasks/futures

### 0.26.0 (2019-08-08)

#### Bug Fixes

* Fix unblocking connection
* Properly broadcast connection error to all pending tasks/futures

#### Breaking changes

* Unused IoLoopError has been dropped

### 0.25.0 (2019-07-12)

#### Bug Fixes

* Consumer streams now properly forward connection errors

#### Breaking changes

* lapin's consumer stream now returns a Result

#### Features

* `ConsumerDelegate` now has a `on_error` hook

### 0.24.1 (2019-07-11)

#### Bug Fixes

* Properly handle network disconnections on OSX

### 0.24.0 (2019-07-04)

#### Bug Fixes

* `Connection::close` no longer hangs
* `ConsumerDelegate` no longer requires `fmt::Debug`

#### Breaking changes

* `ConsumerDelegate` methods have been renamed for clarity and only `on_new_delivery` is now mandatory

### 0.23.0 (2019-06-21)

#### Breaking changes

* `lapin-async` as been renamed to `lapin`
* lapin: Instead of passing a `Box<dyn ConsumerSubscriber>` as a parameter to `basic_consume`, you must now call
  `set_delegate(Box<dyn ConsumerDelegate>)` on the returned `Consumer`

#### Features

* `lapin` has experimental support for `futures-0.3` + `std::future::Future` through its `futures` feature

### 0.22.0 (2019-06-20)

#### Features

* you can now select the TLS implementation used for amqps or disable amqps support

#### Bug Fixes

* vhosts are properly handled again
* we now properly wait for the return message when last ack is a nack for publishers confirm

#### Breaking changes

* `wait_for_confirms()` is now async (needs to be awaited)

### 0.21.3 (2019-06-18)

#### Bug Fixes

* More work around connection failures, properly report those as errors
* Add a way to register a connection error handler

### 0.21.2 (2019-06-17)

#### Bug Fixes

* Properly handle connection failures

### 0.21.1 (2019-06-16)

#### Features

* **async**
  * `Connection::run` to keep the program running when there is nothing left to downgraded but consume new messages

#### Bug Fixes

* `io_loop` correctly exists once connection is no longer connected

### 0.21.0 (2019-06-14)

#### Breaking changes

* Some internal methods are no longer public (channel and connection handling)
* Rework how we close channels and connection

### 0.20.0 (2019-06-14)

#### Breaking changes

* Drop duplicate Credentials param from connect, use the credentials from the AMQPUri.

### 0.19.0 (2019-06-14)

#### Features

* All of AMQP methods and auth mechanisms are now supported

#### Bug Fixes

* Better consumers handling
* Misc code cleanup and modernization
* AMQP is now fully supported, no more crahs on unexpected frames

#### Breaking changes

* Method options are now generated. Hardcoded fields from AMQP omitted. Options are shared between async and futures
* The way we handle `publisher_confirm` has changed. You now need to call `confirm_select` explicitely, and then
  `wait_for_confirms` to wait for all pending confirmations
* **async**
  * Methods are now on the `Channel` object which is now returned instead of `channel_id` by `create_channel`
  * Methods are now generated from protocol specifications
  * Methods return a Confirmation that can be awaited
  * ShortString and LongString are now concrete types (!= String), which can be created from &str or String using `into()`
  * Connection::connect has been rewritten
* **futures**
  * Port to the new lapin-async
  * Client::connect has been rewritten

### 0.18.0 (2019-03-03)

#### Bug Fixes

* Better `delivery_tag` handling
* Adapt our behaviour wrt ack/nack to be specifications-compliant
* We now pass several additional information to the server when connecting, such as capabilities

#### Breaking changes

* Connect now takes an additional `ConnectionProperties` for better configuration

#### Features

* Better logging when channel gets closed by server
* Support receiving BasicCancel from the server

### 0.17.0 (2019-02-15)

#### Bug Fixes

* Drop prefetched messages when speicific arguments are passed to `basic_{,n}ack` or `basic_cancel`

#### Housekeeping

* Drop sasl dependency, avoiding likage to LGPL-3 licensed code

### 0.16.0 (2019-02-01)

#### Housekeeping

* Switch to edition 2018
* Switch to `parking_lot` Mutex

#### Breaking changes

* **futures**
  * Drop now unused mutex poisoning error

### 0.15.0 (2018-12-05)

#### Housekeeping

* Update `amq-protocol`

#### Breaking Changes

* **async:**
  * Introduce a new `Error` type, replacing occurences of `io::Error` in public APIs ([#145](https://github.com/sozu-proxy/lapin/pull/147))
* **futures:**
  * Introduce a new `Error` type, replacing occurences of `io::Error` in public APIs ([#145](https://github.com/sozu-proxy/lapin/pull/145))

### 0.14.1 (2018-11-16)

#### Housekeeping

* Update `env_logger`
* Drop unused `build.rs` from async

#### Bug Fixes

* Fix heartbeat interval

### 0.14.0 (2018-10-17)

#### Housekeeping

* Update amq-protocol dependency
* Reexport `amq_protocol::uri`

### 0.13.0 (2018-07-09)

#### Features

* **futures:**
  * `basic_ack` and `basic_nack` API now support passing the `multiple` flag
  * Port to the new `tokio-codec` crate
  * The object returned by `queue_declare` now holds the messages count and the consumers count too

#### Bug Fixes

* Fully rework how consumers are handled internally, should be way more robust now
* Heartbeats are now preemptive and are sucessfully sent even under heavy load

#### Breaking Changes

* Port to `nom` 4
* **async:** some fields got their visibility downgraded to private as part of the consumers rework
* **futures:**
  * We now use `impl trait` and thus require rust 1.26.0 or greater
  * `basic_publish` payload is now a `Vec<u8>`

### 0.12.0 (2018-06-05)

#### Features

* Implement `channel_close_ok`
* Slightly rework consumers internal handling
* **futures:**
  * Allow cancelling the Heartbeat future
  * Implement flow methods

#### Bug Fixes

* Fix bad expectation for empty payloads
* Fix heartbeat when configured value is 0
* Fix channel overflow when `channel_max` is low
* **futures:**
  * Ensure tasks aren't dropped when we hit `Async::NotReady` but queued for re-poll instead
  * Correctly handle mutex poisoning
  * Use generated consumer tag and queue name when an empty one is provided
  * Fix `Sink` implementation on `AMQPTransport`

#### Breaking Changes

* **futures:**
  * Port to `tokio`
  * Update to `tokio-timer` 0.2
  * `queue_declare` now return a `Queue` object
  * `basic_consume` now expects a `Queue` object to ensure you've called `queue_declare first`

### 0.11.1 (2018-04-12)

#### Bug Fixes

* **futures:** Get back to `tokio-timer` 0.1

### 0.11.0 (2018-04-08)

#### Features

* implement `basic_qos`
* **futures:**
  * Implement `basic_nack`
  * Implement `queue_unbind`
  * Mark all futures as `Send` to ease `tokio` integration

#### Bug Fixes

* **futures:** Get back to `tokio-timer` 0.1

#### Breaking Changes

* `Message` is now `Delivery`, differentiate from `BasicGetMessage`
* **futures:**
  * Port to `tokio-timer` 0.2
  * Prefer `handle.spawn` to `thread::new` for the heartbeat

### 0.10.0 (2017-07-13)

#### Bug Fixes

* Rework how the futures API is handled internally
* Rework client-server parameters negociation at connection

#### Breaking Changes

* **futures:**
  * `create_confirm_channel` now take a `ConfirmSelectOptions`
  * Run heartbeat in a separated thread (delegate thread creation to user)
  * Return a heartbeat creation closure alongside the client

### 0.9.0 (2017-06-19)

#### Features

* Implement `access` methods
* **async:**
  * Make errors more specific
  * Do the `frame_max` negociation with the server
* **futures:**
  * Implement missing exchange methods

#### Breaking Changes

* **futures:** Rework the `basic_publish` API

### 0.8.2 (2017-05-04)

#### Bug Fixes

* Update `amq-protocol`

### 0.8.1 (2017-05-04)

#### Bug Fixes

* Better error handling

### 0.8.0 (2017-04-13)

#### Features

* **futures:** Implement `Channel::close`

#### Bug Fixes

* Polling improvements
- Better error handling

### 0.7.0 (2017-04-10)

#### Features

* Implement `exchange_declare`
* **futures:**
  * Implement `queue_bind`
  * Implement `queue_delete`

### 0.6.0 (2017-03-30)

#### Features

* Allow chosing the vhost

### 0.5.0 (2017-03-28)

#### Bug Fixes

* Update `sasl` to 0.4 (removes the `openssl` dependency)

### 0.4.0 (2017-03-28)

#### Features

* Implement `confirm_select`
* **async:**
  * Add support for BasicProperties
  * Implement `receive_basic_ack`
  * Implement `receive_basic_nack`
* **futures:**
  * Implement confirm channel
  * Implement heartbeat

### 0.3.0 (2017-03-25)

#### Features

* Chunking of message bodies

#### Breaking Changes

* **futures:** Add options for API methods missing them

### 0.2.0 (2017-03-20)

#### Features

* Initial release
<|MERGE_RESOLUTION|>--- conflicted
+++ resolved
@@ -1,4 +1,3 @@
-<<<<<<< HEAD
 ### 0.27.0 (XXX)
 
 #### Breaking changes
@@ -12,13 +11,12 @@
 
 * Add support for `update_secret` for oauth2 authentication module
 * Add support for TLS "identity" (client certificate)
-=======
+
 ### 0.26.11 (2019-09-17)
 
 #### Bug Fixes
 
 * Update amq-protocol to fix amqps handling
->>>>>>> 2f86c97e
 
 ### 0.26.10 (2019-09-11)
 
